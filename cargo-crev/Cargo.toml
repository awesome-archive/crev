--- conflicted
+++ resolved
@@ -52,12 +52,7 @@
 time = "0.2.25"
 tokei = "12.1.2"
 walkdir = "2.3.1"
-<<<<<<< HEAD
 openssl-sys = { version = "0.9.60" }
-failure = "0.1.8"
-=======
-openssl-sys = { version = "0.9.60", features = ["vendored"] }
->>>>>>> 94a9f67c
 git2 = "0.13.17"
 tempfile = "3.2.0"
 rprompt = "1.0.5"
